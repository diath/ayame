use crate::ayame::*;
use crate::replies::NumericReply;
use crate::server::Server;

use std::collections::HashSet;
use std::io::ErrorKind;
use std::net::SocketAddr;
use std::sync::Arc;
use std::time::SystemTime;

use chrono::prelude::DateTime;
use chrono::Utc;

use tokio::io::{split, AsyncBufReadExt, AsyncWriteExt, BufReader, WriteHalf};
use tokio::net::TcpStream;
use tokio::sync::Mutex;

use ircmsgprs::parser::{Message, Parser};

pub struct Client {
    pub nick: Mutex<String>,
    pub user: Mutex<String>,
    pub host: Mutex<String>,
    pub real_name: Mutex<String>,
    pub password: Mutex<String>,
    pub registered: Mutex<bool>,
    pub operator: Mutex<bool>,
    pub channels: Mutex<HashSet<String>>,
    pub away_message: Mutex<String>,
    server: Arc<Server>,
    address: SocketAddr,
    writer: Mutex<Option<WriteHalf<TcpStream>>>,
    parser: Mutex<Parser>,
}

impl Client {
    pub fn new(server: Arc<Server>, address: SocketAddr) -> Client {
        Client {
            nick: Mutex::new(String::new()),
            user: Mutex::new(String::new()),
            host: Mutex::new(address.ip().to_string()),
            real_name: Mutex::new(String::new()),
            password: Mutex::new(String::new()),
            registered: Mutex::new(false),
            operator: Mutex::new(false),
            channels: Mutex::new(HashSet::new()),
            away_message: Mutex::new(String::new()),
            server: server,
            address: address,
            writer: Mutex::new(None),
            parser: Mutex::new(Parser::new()),
        }
    }

    pub async fn get_prefix(&self) -> String {
        return format!(
            "{}!{}@{}",
            self.nick.lock().await.to_string(),
            self.user.lock().await.to_string(),
            self.host.lock().await.to_string()
        );
    }

    pub async fn task(&self, stream: TcpStream) {
        let (reader, writer) = split(stream);
        let mut line = String::new();
        let mut buf_reader = BufReader::new(reader);

        (*self.writer.lock().await) = Some(writer);

        loop {
            match buf_reader.read_line(&mut line).await {
                Ok(size) => {
                    if size == 0 {
                        self.server.broadcast_quit(&self, "EOF").await;
                        break;
                    } else {
                        let result = self.parser.lock().await.parse(line.clone());
                        if result.is_none() {
                            println!("Client parse error.");
                            break;
                        }
                        self.on_message(result.unwrap()).await;
                    }
                }
                Err(err) => {
                    if err.kind() != ErrorKind::InvalidData {
                        self.server.broadcast_quit(&self, "Read Error").await;
                        eprintln!("Client read error ({}).", err);
                        break;
                    }
                }
            }

            line.clear();
        }

        self.server.remove_from_channels(&self).await;

        let nick = self.nick.lock().await.to_string();
        if nick.len() != 0 {
            self.server.unmap_nick(nick).await;
        }

        self.server.unmap_client(&self).await;

        println!("Client disconnected ({}).", self.address);
    }

    pub async fn send_raw(&self, message: String) {
        if let Some(writer) = &mut *self.writer.lock().await {
            match writer
                .write_all(format!("{}\r\n", message).as_bytes())
                .await
            {
                Ok(_) => {}
                Err(_) => {
                    println!("Failed to write message ({})", message);
                }
            }
        }
    }

    pub async fn send_numeric_reply(&self, reply: NumericReply, message: String) {
        let nick = self.nick.lock().await.to_string();
        self.send_raw(format!(
            ":{} {:03} {} {}",
            self.server.name, reply as i32, nick, message
        ))
        .await;
    }

    pub async fn complete_registration(&self) {
        (*self.registered.lock().await) = true;

        let prefix = self.get_prefix().await;
        self.send_numeric_reply(
            NumericReply::RplWelcome,
            format!(":Welcome to {} {}", self.server.name, prefix),
        )
        .await;

        self.send_numeric_reply(
            NumericReply::RplYourHost,
            format!(
                ":Your host is {} running version {}-{}",
                self.server.name, IRCD_NAME, IRCD_VERSION
            ),
        )
        .await;

        /* TODO(diath): We should probably store first startup time somewhere. */
        self.send_numeric_reply(
            NumericReply::RplCreated,
            format!(":This server was created {}", self.server.created),
        )
        .await;

        self.server.send_motd(&self).await;
        /* TODO(diath): Send RPL_MYINFO with <servername> <version> <user modes> <server modes>. */
    }

    async fn on_message(&self, message: Message) {
        println!("Received message: {}", message);

        let registered = *self.registered.lock().await;
        if !registered {
            match message.command.as_str() {
                /* Connection Registration */
                "CAP" => {
                    self.on_cap(message);
                }
                "PASS" => {
                    self.on_pass(message).await;
                }
                "NICK" => {
                    self.on_nick(message).await;
                }
                "USER" => {
                    self.on_user(message).await;
                }
                _ => {
                    self.send_numeric_reply(
                        NumericReply::ErrNotRegistered,
                        ":You have not registered".to_string(),
                    )
                    .await;
                }
            }
        } else {
            match message.command.as_str() {
                /* Connection Registration */
                "CAP" => {
                    self.on_cap(message);
                }
                "PASS" => {
                    self.on_pass(message).await;
                }
                "NICK" => {
                    self.on_nick(message).await;
                }
                "USER" => {
                    self.on_user(message).await;
                }
                "OPER" => {
                    self.on_oper(message).await;
                }
                "QUIT" => {
                    self.on_quit(message).await;
                }
                /* Channel Operations */
                "JOIN" => {
                    self.on_join(message).await;
                }
                "PART" => {
                    self.on_part(message).await;
                }
                "TOPIC" => {
                    self.on_topic(message).await;
                }
                "NAMES" => {
                    self.on_names(message).await;
                }
                "LIST" => {
                    self.on_list(message).await;
                }
                "INVITE" => {
                    self.on_invite(message).await;
                }
                "KICK" => {
                    self.on_kick(message).await;
                }
                /* Sending Messages */
                "PRIVMSG" => {
                    self.on_privmsg(message, false).await;
                }
                "NOTICE" => {
                    self.on_privmsg(message, true).await;
                }
                /* Server Queries and Commands */
                "MOTD" => {
                    self.on_motd(message).await;
                }
                "VERSION" => {
                    self.on_version(message).await;
                }
                "TIME" => {
                    self.on_time(message).await;
                }
                "REHASH" => {
                    self.on_rehash().await;
                }
                "DIE" | "RESTART" => {
                    self.send_numeric_reply(
                        NumericReply::ErrNoPrivileges,
                        ":Permission Denied- You're not an IRC operator".to_string(),
                    )
                    .await;
                }
                "SUMMON" => {
                    self.send_numeric_reply(
                        NumericReply::ErrSummonDisabled,
                        ":SUMMON has been disabled".to_string(),
                    )
                    .await;
                }
                "USERS" => {
                    self.send_numeric_reply(
                        NumericReply::ErrUsersDisabled,
                        ":USERS has been disabled".to_string(),
                    )
                    .await;
                }
                /* Other */
                "MODE" => {
                    self.on_mode(message).await;
                }
                "AWAY" => {
                    self.on_away(message).await;
                }
<<<<<<< HEAD
                "USERHOST" => {
                    self.on_userhost(message).await;
=======
                "ISON" => {
                    self.on_ison(message).await;
>>>>>>> f63b6249
                }
                _ => {
                    self.send_numeric_reply(
                        NumericReply::ErrUnknownCommand,
                        format!("{} :Unknown command", message.command),
                    )
                    .await;
                    println!("Command {} not implemented.", message.command);
                }
            }
        }
    }

    fn on_cap(&self, _message: Message) {
        println!("Ignoring CAP command (IRCv3)");
    }

    async fn on_pass(&self, message: Message) {
        if message.params.len() < 1 {
            self.send_numeric_reply(
                NumericReply::ErrNeedMoreParams,
                "PASS :Not enough parameters".to_string(),
            )
            .await;
        } else if (*self.nick.lock().await).len() > 0 || *self.registered.lock().await {
            self.send_numeric_reply(
                NumericReply::ErrAlreadyRegistered,
                ":Unauthorized command (already registered)".to_string(),
            )
            .await;
        } else {
            (*self.password.lock().await) = message.params[0].clone();
        }
    }

    async fn on_nick(&self, message: Message) {
        /* TODO(diath): ERR_NICKCOLLISION, ERR_UNAVAILRESOURCE, ERR_RESTRICTED */
        if let Some(nick) = message.params.get(0) {
            if self.server.is_nick_mapped(nick).await {
                self.send_numeric_reply(
                    NumericReply::ErrNicknameInUse,
                    format!("{} :Nickname is already in use", nick),
                )
                .await;
            } else {
                if !Client::is_nick_valid(nick.to_string()) {
                    self.send_numeric_reply(
                        NumericReply::ErrErroneousNickname,
                        format!("{} :Erroneous nickname", nick),
                    )
                    .await;
                } else {
                    let mut send_complete_registration = false;
                    if self.nick.lock().await.len() == 0 {
                        self.server.map_nick(nick.to_string(), &self).await;

                        if !*self.registered.lock().await && self.user.lock().await.len() != 0 {
                            send_complete_registration = true;
                        }
                    } else {
                        self.server
                            .remap_nick(self.nick.lock().await.to_string(), nick.to_string())
                            .await;
                    }
                    (*self.nick.lock().await) = nick.to_string();

                    if send_complete_registration {
                        self.complete_registration().await;
                    }
                }
            }
        } else {
            self.send_numeric_reply(
                NumericReply::ErrNoNicknameGiven,
                ":No nickname given".to_string(),
            )
            .await;
        }
    }

    async fn on_user(&self, message: Message) {
        if *self.registered.lock().await {
            self.send_numeric_reply(
                NumericReply::ErrAlreadyRegistered,
                ":Unauthorized command (already registered)".to_string(),
            )
            .await;
        } else if message.params.len() < 4 {
            self.send_numeric_reply(
                NumericReply::ErrNeedMoreParams,
                "USER :Not enough parameters".to_string(),
            )
            .await;
        } else {
            (*self.user.lock().await) = message.params[0].clone();
            (*self.real_name.lock().await) = message.params[3].clone();

            if self.nick.lock().await.len() != 0 {
                self.complete_registration().await;
            }
        }
    }

    async fn on_oper(&self, message: Message) {
        /* TODO(diath): ERR_NOOPERHOST */
        if *self.operator.lock().await {
            return;
        }

        if message.params.len() < 2 {
            self.send_numeric_reply(
                NumericReply::ErrNeedMoreParams,
                "OPER :Not enough parameters".to_string(),
            )
            .await;
        } else {
            let name = message.params[0].clone();
            let password = message.params[1].clone();
            if self.server.is_operator(&name, &password).await {
                (*self.operator.lock().await) = true;
                self.send_numeric_reply(
                    NumericReply::RplYoureOper,
                    ":You are now an IRC operator".to_string(),
                )
                .await;
            } else {
                self.send_numeric_reply(
                    NumericReply::ErrPasswordMismatch,
                    ":Password incorrect".to_string(),
                )
                .await;
            }
        }
    }

    async fn on_join(&self, message: Message) {
        /* TODO(diath): ERR_TOOMANYTARGETS, ERR_BANNEDFROMCHAN, ERR_BADCHANMASK, ERR_TOOMANYCHANNELS, ERR_UNAVAILRESOURCE */
        if message.params[0] == "0" {
            for channel in &*self.channels.lock().await {
                self.server.part_channel(self, &channel, "Leaving").await;
            }
            self.channels.lock().await.clear();
        } else {
            let targets = message.params[0].split(",");
            let mut passwords = vec![];
            if message.params.len() > 1 {
                passwords = message.params[1].split(",").collect();
            }

            for (index, target) in targets.enumerate() {
                if target.len() == 0 {
                    continue;
                }

                if !self.server.is_channel_mapped(target).await {
                    self.server.create_channel(target).await;
                }

                let password = if let Some(password) = passwords.get(index) {
                    password.to_string()
                } else {
                    "".to_string()
                };
                if self.server.join_channel(self, target, password).await {
                    self.channels.lock().await.insert(target.to_string());

                    /* NOTE(diath): This cannot be handled in Server::join_channel method or we will end up with a deadlock. */
                    self.server.send_names(self, target.to_string()).await;
                }
            }
        }
    }

    async fn on_part(&self, message: Message) {
        if message.params.len() < 1 {
            self.send_numeric_reply(
                NumericReply::ErrNeedMoreParams,
                "PART :Not enough parameters".to_string(),
            )
            .await;
        } else {
            let nick = self.nick.lock().await.to_string();
            let targets = message.params[0].split(",");
            let part_message = if message.params.len() > 1 {
                message.params[1].clone()
            } else {
                "Leaving".to_string()
            };

            for target in targets {
                if target.len() == 0 {
                    continue;
                }

                if !self.server.is_channel_mapped(target).await {
                    self.send_numeric_reply(
                        NumericReply::ErrNoSuchChannel,
                        format!("{} :No such channel", target).to_string(),
                    )
                    .await;
                    continue;
                }

                if !self.server.has_channel_participant(target, &nick).await {
                    self.send_numeric_reply(
                        NumericReply::ErrNotOnChannel,
                        format!("{} :You're not on that channel", target).to_string(),
                    )
                    .await;
                    continue;
                }

                if self.server.part_channel(self, target, &part_message).await {
                    self.channels.lock().await.remove(target);
                }
            }
        }
    }

    async fn on_topic(&self, message: Message) {
        /* TODO(diath): ERR_NOCHANMODES */
        if message.params.len() < 1 {
            self.send_numeric_reply(
                NumericReply::ErrNeedMoreParams,
                "TOPIC :Not enough parameters".to_string(),
            )
            .await;
        } else if message.params.len() < 2 {
            self.server
                .get_channel_topic(self, &message.params[0])
                .await;
        } else {
            let channel = message.params[0].clone();
            let nick = self.nick.lock().await.to_string();
            if self.server.has_channel_participant(&channel, &nick).await {
                self.server
                    .set_channel_topic(self, &channel, message.params[1].clone())
                    .await;
            } else {
                self.send_numeric_reply(
                    NumericReply::ErrNotOnChannel,
                    format!("{} :You're not on that channel", message.params[0].clone())
                        .to_string(),
                )
                .await;
            }
        }
    }

    async fn on_names(&self, message: Message) {
        /* TODO(diath): ERR_TOOMANYMATCHES */
        if message.params.len() > 1 {
            if message.params[1] != self.server.name {
                self.send_numeric_reply(
                    NumericReply::ErrNoSuchServer,
                    format!("{} :No such server", message.params[1]),
                )
                .await;
                return;
            }
        }

        if message.params.len() > 0 {
            if let Some(_) = message.params[0].find(",") {
                self.send_numeric_reply(
                    NumericReply::ErrTooManyTargets,
                    format!(
                        "{} :Too many targets. The maximum is 1 for NAMES.",
                        message.params[0]
                    ),
                )
                .await;
            } else {
                self.server
                    .send_names(self, message.params[0].clone())
                    .await;
            }
        } else {
            self.send_numeric_reply(
                NumericReply::RplEndOfNames,
                format!("{} :End of /NAMES list.", message.params[0]),
            )
            .await;
        }
    }

    async fn on_list(&self, message: Message) {
        if message.params.len() > 1 {
            if message.params[1] != self.server.name {
                self.send_numeric_reply(
                    NumericReply::ErrNoSuchServer,
                    format!("{} :No such server", message.params[1]),
                )
                .await;
                return;
            }
        }

        if message.params.len() > 0 {
            self.server
                .send_list(self, Some(message.params[0].clone()))
                .await;
        } else {
            self.server.send_list(self, None).await;
        }
    }

    async fn on_invite(&self, message: Message) {
        /* TODO(diath): RPL_AWAY. */
        if message.params.len() < 2 {
            self.send_numeric_reply(
                NumericReply::ErrNeedMoreParams,
                "INVITE :Not enough parameters".to_string(),
            )
            .await;
            return;
        }

        let nick = self.nick.lock().await.to_string();
        let user = message.params[0].clone();
        let target = message.params[1].clone();

        if !self.server.is_channel_mapped(&target).await {
            self.send_numeric_reply(
                NumericReply::ErrNoSuchChannel,
                format!("{} :No such channel", target).to_string(),
            )
            .await;
            return;
        }

        if !self.server.has_channel_participant(&target, &nick).await {
            self.send_numeric_reply(
                NumericReply::ErrNotOnChannel,
                format!("{} :You're not on that channel", target).to_string(),
            )
            .await;
            return;
        }

        if !self.server.is_nick_mapped(&user).await {
            self.send_numeric_reply(
                NumericReply::ErrNoSuchNick,
                format!("{} :No such nick/channel", user).to_string(),
            )
            .await;
            return;
        }

        if self.server.has_channel_participant(&target, &user).await {
            self.send_numeric_reply(
                NumericReply::ErrUserOnChannel,
                format!("{} {} :is already on channel", user, target),
            )
            .await;
            return;
        }

        self.server.invite_channel(self, &target, &user).await;
    }

    async fn on_kick(&self, message: Message) {
        /* TODO(diath): ERR_BADCHANMASK */
        if message.params.len() < 2 {
            self.send_numeric_reply(
                NumericReply::ErrNeedMoreParams,
                "KICK :Not enough parameters".to_string(),
            )
            .await;
            return;
        }

        let nick = self.nick.lock().await.to_string();
        let targets = message.params[0].split(",").collect::<Vec<&str>>();
        let users = message.params[1].split(",").collect::<Vec<&str>>();
        let message = if message.params.len() > 2 {
            message.params[2].clone()
        } else {
            "Kicked".to_string()
        };

        /* NOTE(diath): For the message to be syntactically correct, there MUST be either one channel parameter and multiple user
        parameter, or as many channel parameters as there are user parameters. */
        if targets.len() == 1 && users.len() > 0 {
            let target = targets[0];
            if target.len() == 0 {
                return;
            }

            if !self.server.is_channel_mapped(&target).await {
                self.send_numeric_reply(
                    NumericReply::ErrNoSuchChannel,
                    format!("{} :No such channel", target).to_string(),
                )
                .await;
                return;
            }

            if !self.server.has_channel_participant(&target, &nick).await {
                self.send_numeric_reply(
                    NumericReply::ErrNotOnChannel,
                    format!("{} :You're not on that channel", target).to_string(),
                )
                .await;
                return;
            }

            for user in users {
                if !self.server.has_channel_participant(&target, user).await {
                    self.send_numeric_reply(
                        NumericReply::ErrUserNotInChannel,
                        format!("{} {} :They aren't on that channel", user, target).to_string(),
                    )
                    .await;
                    continue;
                }

                if self
                    .server
                    .kick_channel(self, target, user, message.clone())
                    .await
                {
                    self.channels.lock().await.remove(&nick);
                }
            }
        } else if targets.len() == users.len() {
            for (index, target) in targets.iter().enumerate() {
                if !self.server.is_channel_mapped(&target).await {
                    self.send_numeric_reply(
                        NumericReply::ErrNoSuchChannel,
                        format!("{} :No such channel", target).to_string(),
                    )
                    .await;
                    continue;
                }

                if !self.server.has_channel_participant(&target, &nick).await {
                    self.send_numeric_reply(
                        NumericReply::ErrNotOnChannel,
                        format!("{} :You're not on that channel", target).to_string(),
                    )
                    .await;
                    continue;
                }

                let user = users.get(index).unwrap();
                if !self.server.has_channel_participant(&target, user).await {
                    self.send_numeric_reply(
                        NumericReply::ErrUserNotInChannel,
                        format!("{} {} :They aren't on that channel", user, target).to_string(),
                    )
                    .await;
                    continue;
                }

                if self
                    .server
                    .kick_channel(self, target, user, message.clone())
                    .await
                {
                    self.channels.lock().await.remove(&nick);
                }
            }
        }
    }

    async fn on_privmsg(&self, message: Message, is_notice: bool) {
        /* TODO(diath): ERR_NOTOPLEVEL, ERR_WILDTOPLEVEL, ERR_BADMASK */
        if message.params.len() < 1 {
            self.send_numeric_reply(
                NumericReply::ErrNoRecipient,
                ":No recipient given (PRIVMSG)".to_string(),
            )
            .await;
            return;
        }

        if message.params.len() < 2 {
            self.send_numeric_reply(
                NumericReply::ErrNoTextToSend,
                ":No text to send".to_string(),
            )
            .await;
            return;
        }

        let targets = message.params[0].split(",");
        let text = message.params[1].clone();

        for target in targets {
            if target.len() == 0 {
                continue;
            }

            match &target[0..1] {
                "#" => {
                    self.server
                        .forward_channel_message(is_notice, self, target, text.clone())
                        .await;
                }
                /* NOTE(diath): Technically a channel can be prefixed with either # (network), ! (safe), + (unmoderated) or & (local) but we only support #. */
                "!" | "&" | "+" => {
                    self.send_numeric_reply(
                        NumericReply::ErrNoSuchChannel,
                        format!("{} :No such channel", target).to_string(),
                    )
                    .await;
                }
                _ => {
                    if self.server.is_nick_mapped(target).await {
                        self.server
                            .forward_message(is_notice, self, target, text.clone())
                            .await;
                    } else {
                        self.send_numeric_reply(
                            NumericReply::ErrNoSuchNick,
                            format!("{} :No such nick/channel", target).to_string(),
                        )
                        .await;
                    }
                }
            }
        }
    }

    async fn on_motd(&self, _message: Message) {
        /* TODO: add support for <target> */
        self.server.send_motd(&self).await;
    }

    pub async fn on_version(&self, message: Message) {
        if message.params.len() > 0 {
            if message.params[0] != self.server.name {
                self.send_numeric_reply(
                    NumericReply::ErrNoSuchServer,
                    format!("{} :No such server", message.params[0]),
                )
                .await;
                return;
            }
        }

        self.send_numeric_reply(
            NumericReply::RplVersion,
            format!(
                "{}-{}.0 {} :{}",
                IRCD_NAME, IRCD_VERSION, self.server.name, IRCD_REPOSITORY
            ),
        )
        .await;
    }

    async fn on_time(&self, _message: Message) {
        /* TODO: add support for <target> */
        self.send_numeric_reply(
            NumericReply::RplTime,
            format!(
                "{} :{}",
                self.server.name,
                DateTime::<Utc>::from(SystemTime::now()).format("%Y-%m-%d %H:%M:%S")
            )
            .to_string(),
        )
        .await;
    }

    async fn on_quit(&self, message: Message) {
        let reason = if message.params.len() > 0 {
            message.params[0].to_string()
        } else {
            "Quitting".to_string()
        };

        self.server.broadcast_quit(&self, &reason).await;

        /* TODO(diath): We should probably also shutdown the reader somehow. */
        if let Some(mut writer) = self.writer.lock().await.take() {
            writer.flush();
            writer.shutdown();
        }
    }

    async fn on_rehash(&self) {
        if !*self.operator.lock().await {
            self.send_numeric_reply(
                NumericReply::ErrNoPrivileges,
                ":Permission Denied- You're not an IRC operator".to_string(),
            )
            .await;

            return;
        }

        self.send_numeric_reply(
            NumericReply::RplRehashing,
            "motd.txt :Rehashing".to_string(),
        )
        .await;
        self.server.reload_motd().await;
    }

    async fn on_mode(&self, message: Message) {
        if message.params.len() < 1 {
            self.send_numeric_reply(
                NumericReply::ErrNeedMoreParams,
                "MODE :Not enough parameters".to_string(),
            )
            .await;
            return;
        }

        let target = message.params[0].clone();
        match &target[0..1] {
            "#" => {
                self.server
                    .handle_channel_mode(self, &target, message.params[1..].to_vec())
                    .await;
            }
            /* NOTE(diath): Technically a channel can be prefixed with either # (network), ! (safe), + (unmoderated) or & (local) but we only support #. */
            "!" | "&" | "+" => {
                self.send_numeric_reply(
                    NumericReply::ErrNoSuchChannel,
                    format!("{} :No such channel", target).to_string(),
                )
                .await;
            }
            _ => {
                self.server
                    .handle_user_mode(self, &target, message.params[1..].to_vec())
                    .await;
            }
        }
    }

    async fn on_away(&self, message: Message) {
        if message.params.len() > 0 {
            (*self.away_message.lock().await) = message.params[0].to_string();
            self.send_numeric_reply(
                NumericReply::RplNowAway,
                ":You have been marked as being away".to_string(),
            )
            .await;
        } else {
            self.send_numeric_reply(
                NumericReply::RplUnAway,
                ":You are no longer marked as being away".to_string(),
            )
            .await;
        }
    }

<<<<<<< HEAD
    async fn on_userhost(&self, message: Message) {
        if message.params.len() < 1 {
            self.send_numeric_reply(
                NumericReply::ErrNeedMoreParams,
                "USERHOST :Not enough parameters".to_string(),
=======
    async fn on_ison(&self, message: Message) {
        if message.params.len() < 1 {
            self.send_numeric_reply(
                NumericReply::ErrNeedMoreParams,
                "ISON :Not enough parameters".to_string(),
>>>>>>> f63b6249
            )
            .await;
            return;
        }

<<<<<<< HEAD
        self.server.handle_userhost(self, message.params).await;
=======
        let mut nicks = vec![];
        for param in message.params {
            if self.server.is_nick_mapped(&param).await {
                nicks.push(param);
            }
        }

        self.send_numeric_reply(NumericReply::RplIsOn, format!(":{}", nicks.join(" ")))
            .await;
>>>>>>> f63b6249
    }

    fn is_nick_valid(nick: String) -> bool {
        if nick.len() < 1 {
            return false;
        }

        if nick.len() > 24 {
            return false;
        }

        for ch in nick.chars() {
            if !ch.is_ascii_alphanumeric() && ch != '_' && ch != '-' {
                return false;
            }
        }

        true
    }
}<|MERGE_RESOLUTION|>--- conflicted
+++ resolved
@@ -278,13 +278,11 @@
                 "AWAY" => {
                     self.on_away(message).await;
                 }
-<<<<<<< HEAD
                 "USERHOST" => {
                     self.on_userhost(message).await;
-=======
+                }
                 "ISON" => {
                     self.on_ison(message).await;
->>>>>>> f63b6249
                 }
                 _ => {
                     self.send_numeric_reply(
@@ -936,27 +934,29 @@
         }
     }
 
-<<<<<<< HEAD
     async fn on_userhost(&self, message: Message) {
         if message.params.len() < 1 {
             self.send_numeric_reply(
                 NumericReply::ErrNeedMoreParams,
                 "USERHOST :Not enough parameters".to_string(),
-=======
+            )
+            .await;
+            return;
+        }
+
+        self.server.handle_userhost(self, message.params).await;
+    }
+
     async fn on_ison(&self, message: Message) {
         if message.params.len() < 1 {
             self.send_numeric_reply(
                 NumericReply::ErrNeedMoreParams,
                 "ISON :Not enough parameters".to_string(),
->>>>>>> f63b6249
-            )
-            .await;
-            return;
-        }
-
-<<<<<<< HEAD
-        self.server.handle_userhost(self, message.params).await;
-=======
+            )
+            .await;
+            return;
+        }
+
         let mut nicks = vec![];
         for param in message.params {
             if self.server.is_nick_mapped(&param).await {
@@ -966,7 +966,6 @@
 
         self.send_numeric_reply(NumericReply::RplIsOn, format!(":{}", nicks.join(" ")))
             .await;
->>>>>>> f63b6249
     }
 
     fn is_nick_valid(nick: String) -> bool {
